--- conflicted
+++ resolved
@@ -128,14 +128,11 @@
                 ('dt', None),
                 ('num_trajectories', None),
                 ('steps_trajectories', None),
-<<<<<<< HEAD
                 ('v_sigma', None),
                 ('omega_sigma', None),
-=======
                 ('dist_cost_mult', None),
                 ('obstacle_weight', None),
                 ('raceline_weight', None),
->>>>>>> 4d05644f
             ])
         
     def transform_point(self, point):
